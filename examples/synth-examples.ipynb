{
 "cells": [
  {
   "cell_type": "code",
   "execution_count": null,
   "metadata": {},
   "outputs": [],
   "source": [
    "# header / imports\n",
    "import sc3nb as scn\n",
    "import time"
   ]
  },
  {
   "cell_type": "code",
   "execution_count": null,
   "metadata": {},
   "outputs": [],
   "source": [
    "sc = scn.startup()"
   ]
  },
  {
   "cell_type": "code",
   "execution_count": null,
   "metadata": {},
   "outputs": [],
   "source": [
    "# example objects which are used later\n",
    "buffer = sc.Buffer().load_file(\"./my_recording.wav\")\n",
    "pbExample = sc.SynthDef(name=\"pbexample\", definition=\"\"\"{ |out=0, bufnum=0, rate=1, loop=0, pan=0, amp=0.3 |\n",
    "                    Out.ar(out,\n",
    "                        PlayBuf.ar(2, bufnum, rate*BufRateScale.kr(bufnum), loop: 0, \n",
    "                                   doneAction: Done.freeSelf)!2\n",
    "                )\n",
    "            }\"\"\").create()"
   ]
  },
  {
   "cell_type": "markdown",
   "metadata": {},
   "source": [
    "# Synth Definition\n",
    "* SynthDef is a python class in the sc3nb package to interface with synthdefs on the SuperCollider3 server.\n",
    "* A synthdef can be created with sc3nb.SynthDef(sc)\n",
    "* The constructor is also invoked by the method sc3nb.SC.SynthDef(), a method of a booted SC instance, i.e. \n",
    "        synthDef = sc.SynthDef()\n",
    "  to allocate a synthdef on the sound server booted from the SC instance.\n",
    "* On synthdef methods, the synthdef instance is returned so that subsequent synthdef methods can be directly invoked\n",
    "* This notebook demonstrates with some examples how to work with sc3nb.Buffer"
   ]
  },
  {
   "cell_type": "markdown",
   "metadata": {},
   "source": [
    "## Create a simple SynthDef instance\n",
    "Create a new synthdef instance in python. You can create it later on the sc server"
   ]
  },
  {
   "cell_type": "code",
   "execution_count": null,
   "metadata": {},
   "outputs": [],
   "source": [
<<<<<<< HEAD
    "simpleSynthDef = sc.SynthDef(name=\"synthDef\", definition=\"\"\"{ |out=0, bufnum=0, rate=1, loop=0, pan=0, amp=0.3 |\n",
    "                    Out.ar(out,\n",
    "                        PlayBuf.ar(2, bufnum, rate*BufRateScale.kr(bufnum), loop: ^loop, \n",
    "                                   doneAction: Done.freeSelf)!2\n",
    "                )\n",
    "            }\"\"\")\n",
    "simpleSynthDef"
   ]
  },
  {
   "cell_type": "markdown",
   "metadata": {},
   "source": [
    "## Create a SynthDef with flexible content\n",
    "In some cases you want to have multiple synthdefs with only a small difference in the synthdef. For this case you can create a general synthdef instance with placeholders. Placerholders are written in the mustache syntax.\n",
    "\n",
    "        {{placeholder}}\n",
    "You can replace the placeholder in further steps with the real content and create in a easy way multiple synthdefs"
   ]
  },
  {
   "cell_type": "code",
   "execution_count": null,
   "metadata": {},
   "outputs": [],
   "source": [
    "complexSynthDef = sc.SynthDef(name=\"synthDef\", definition=\"\"\"{ |out=0, bufnum=0, rate=1, loop=0, pan=0, amp=0.3 |\n",
    "                    Out.ar(out,\n",
    "                        PlayBuf.ar({{channel}}, bufnum, rate*BufRateScale.kr(bufnum), loop: ^loop, \n",
    "                                   doneAction: Done.freeSelf)!2\n",
    "                )\n",
    "            }\"\"\")\n",
    "complexSynthDef"
   ]
  },
  {
   "cell_type": "markdown",
   "metadata": {},
   "source": [
    "### Modify flexible content"
   ]
  },
  {
   "cell_type": "code",
   "execution_count": null,
   "metadata": {},
   "outputs": [],
   "source": [
    "flexibleSynthDef = sc.SynthDef(name=\"flexibleSynth\", definition=\"\"\"Hello {{world}}\"\"\")\n",
    "flexibleSynthDef.set_context(\"world\", \"mars\")"
   ]
  },
  {
   "cell_type": "markdown",
   "metadata": {},
   "source": [
    "You can also do it n-times in a nested way:"
   ]
  },
  {
   "cell_type": "code",
   "execution_count": null,
   "metadata": {},
   "outputs": [],
   "source": [
    "flexibleSynthDef = sc.SynthDef(name=\"flexibleSynth\", definition=\"\"\"Hello {{content}}\"\"\")\n",
    "flexibleSynthDef.set_context(\"content\", \"mars {{content}}\")\n",
    "flexibleSynthDef.set_context(\"content\", \"and jupiter\")"
=======
    "synthDef = sc.SynthDef(name=\"synthDef\", definition=\"\"\"\n",
    "    { |out=0, bufnum=0, rate=1, loop=0, pan=0, amp=0.3 |\n",
    "        Out.ar(out,\n",
    "        PlayBuf.ar({{channel}}, bufnum, rate*BufRateScale.kr(bufnum), \n",
    "            loop: ^loop, \n",
    "            doneAction: Done.freeSelf)!2\n",
    "    )}\"\"\")"
>>>>>>> f8ca2c4c
   ]
  },
  {
   "cell_type": "markdown",
   "metadata": {},
   "source": [
    "### Modify multiple flexible contents at once"
   ]
  },
  {
   "cell_type": "code",
   "execution_count": null,
   "metadata": {},
   "outputs": [],
   "source": [
    "multiflexSynthDef = sc.SynthDef(name=\"multiflexibleSynth\", definition=\"\"\"Hello {{var1}} and  {{var2}}\"\"\")\n",
    "multiflexSynthDef.set_contexts({\"var1\" : \"ladies\", \"var2\": \"gentlemen\"})"
   ]
  },
  {
   "cell_type": "markdown",
   "metadata": {},
   "source": [
    "### Remove unused placeholders"
   ]
  },
  {
   "cell_type": "code",
   "execution_count": null,
   "metadata": {},
   "outputs": [],
   "source": [
    "placeholderSynthDef = sc.SynthDef(name=\"placeholderSynth\", definition=\"\"\"Hello world! {{content}}\"\"\")\n",
    "placeholderSynthDef.unset_remaining()"
   ]
  },
  {
   "cell_type": "markdown",
   "metadata": {},
   "source": [
    "The definition is now complete -> lets create it in SC:\n",
    "You can also add pyvars here if you want to modify the rendered query at the end."
   ]
  },
  {
   "cell_type": "markdown",
   "metadata": {},
   "source": [
    "## Reset a modified synth def to default value"
   ]
  },
  {
   "cell_type": "code",
   "execution_count": null,
   "metadata": {},
   "outputs": [],
   "source": [
    "resetSynthDef = sc.SynthDef(name=\"resetSynth\", definition=\"\"\"Hello {{var1}}\"\"\")\n",
    "resetSynthDef.set_context(\"var1\", \"world\")"
   ]
  },
  {
   "cell_type": "code",
   "execution_count": null,
   "metadata": {},
   "outputs": [],
   "source": [
<<<<<<< HEAD
    "resetSynthDef.reset()"
=======
    "name = synthDef.create(pyvars={\"loop\": 0})\n",
    "name"
>>>>>>> f8ca2c4c
   ]
  },
  {
   "cell_type": "markdown",
   "metadata": {},
   "source": [
    "## Create a synthdef in sc"
   ]
  },
  {
   "cell_type": "code",
   "execution_count": null,
   "metadata": {},
   "outputs": [],
   "source": [
    "complexSynthDef = sc.SynthDef(name=\"synthDef\", definition=\"\"\"{ |out=0, bufnum=0, rate=1, loop=0, pan=0, amp=0.3 |\n",
    "                    Out.ar(out,\n",
    "                        PlayBuf.ar({{channel}}, bufnum, rate*BufRateScale.kr(bufnum), loop: 0, \n",
    "                                   doneAction: Done.freeSelf)!2\n",
    "                )\n",
    "            }\"\"\")\n",
    "complexSynthDef.set_context(\"channel\", 2)"
   ]
  },
  {
   "cell_type": "code",
   "execution_count": null,
   "metadata": {},
   "outputs": [],
   "source": [
<<<<<<< HEAD
    "complexSynthDef.create()"
=======
    "# synthDef.free(name)"
>>>>>>> f8ca2c4c
   ]
  },
  {
   "cell_type": "markdown",
   "metadata": {},
   "source": [
    "The result of create() will be the name of the created synthdef. The synthdef instance will not reset after a create:"
   ]
  },
  {
   "cell_type": "code",
   "execution_count": null,
   "metadata": {},
   "outputs": [],
   "source": [
    "complexSynthDef"
   ]
  },
  {
   "cell_type": "markdown",
   "metadata": {},
   "source": [
    "### Create a synthdef in sc and reset it afterwards"
   ]
  },
  {
   "cell_type": "code",
   "execution_count": null,
   "metadata": {},
   "outputs": [],
   "source": [
    "complexSynthDef = sc.SynthDef(name=\"synthDef\", definition=\"\"\"{ |out=0, bufnum=0, rate=1, loop=0, pan=0, amp=0.3 |\n",
    "                    Out.ar(out,\n",
    "                        PlayBuf.ar({{channel}}, bufnum, rate*BufRateScale.kr(bufnum), loop: 0, \n",
    "                                   doneAction: Done.freeSelf)!2\n",
    "                )\n",
    "            }\"\"\")\n",
    "complexSynthDef.set_context(\"channel\", 2)"
   ]
  },
  {
   "cell_type": "code",
   "execution_count": null,
   "metadata": {},
   "outputs": [],
   "source": [
    "complexSynthDef.create_and_reset()"
   ]
  },
  {
   "cell_type": "markdown",
   "metadata": {},
   "source": [
    "SynthDef will be resetted after the creation:"
   ]
  },
  {
   "cell_type": "code",
   "execution_count": null,
   "metadata": {},
   "outputs": [],
   "source": [
    "complexSynthDef"
   ]
  },
  {
   "cell_type": "markdown",
   "metadata": {},
   "source": [
    "### Create a synthdef in sc with PyVars"
   ]
  },
  {
   "cell_type": "code",
   "execution_count": null,
   "metadata": {},
   "outputs": [],
   "source": [
    "complexSynthDef = sc.SynthDef(name=\"synthDef\", definition=\"\"\"{ |out=0, bufnum=0, rate=1, loop=0, pan=0, amp=0.3 |\n",
    "                    Out.ar(out,\n",
    "                        PlayBuf.ar({{channel}}, bufnum, rate*BufRateScale.kr(bufnum), loop: ^loop, \n",
    "                                   doneAction: Done.freeSelf)!2\n",
    "                )\n",
    "            }\"\"\")\n",
    "complexSynthDef.set_context(\"channel\", 2)"
   ]
  },
  {
   "cell_type": "code",
   "execution_count": null,
   "metadata": {},
   "outputs": [],
   "source": [
    "complexSynthDef.create(pyvars={\"loop\": 1})"
   ]
  },
  {
   "cell_type": "markdown",
   "metadata": {},
   "source": [
    "## Delete a synth def in sc"
   ]
  },
  {
   "cell_type": "code",
   "execution_count": null,
   "metadata": {},
   "outputs": [],
   "source": [
    "synthDef = sc.SynthDef(name=\"synthDef\", definition=\"\"\"{ |out=0, bufnum=0, rate=1, loop=0, pan=0, amp=0.3 |\n",
    "                    Out.ar(out,\n",
    "                        PlayBuf.ar(2, bufnum, rate*BufRateScale.kr(bufnum), loop: 0, \n",
    "                                   doneAction: Done.freeSelf)!2\n",
    "                )\n",
    "            }\"\"\")\n",
    "synthDefName = synthDef.create()"
   ]
  },
  {
   "cell_type": "code",
   "execution_count": null,
   "metadata": {},
   "outputs": [],
   "source": [
    "synthDef.free(synthDefName)"
   ]
  },
  {
   "cell_type": "markdown",
   "metadata": {},
   "source": [
    "## Tip: Create multiple synthdefs\n",
    "In some cases you want to create many SynthDefs with only a small change. You can use the SynthDefs object multiple time to do this. Here we want to create playbuf synthdefs for 1 to 10 channels: "
   ]
  },
  {
   "cell_type": "code",
   "execution_count": null,
   "metadata": {},
   "outputs": [],
   "source": [
    "pbSynths = sc.SynthDef(name=\"pb\", definition=\"\"\"{ |out=0, bufnum=0, rate=1, loop=0, pan=0, amp=0.3 |\n",
    "                    Out.ar(out,\n",
    "                        PlayBuf.ar({{channel}}, bufnum, rate*BufRateScale.kr(bufnum), loop: 0, \n",
    "                                   doneAction: Done.freeSelf)!2\n",
    "                )\n",
    "            }\"\"\")"
   ]
  },
  {
   "cell_type": "code",
   "execution_count": null,
   "metadata": {},
   "outputs": [],
   "source": [
    "synthPlaybufs = {}\n",
    "for channel in [1,2,3,4,5,6,7,8,9,10]:\n",
    "    synthPlaybufs[channel] = pbSynths.set_context(\"channel\", channel).create_and_reset()\n",
    "synthPlaybufs"
   ]
  },
  {
   "cell_type": "markdown",
   "metadata": {},
   "source": [
    "\n",
    "\n",
    "# Synth\n",
    "\n",
    "## Create a new synth:"
   ]
  },
  {
   "cell_type": "code",
   "execution_count": null,
   "metadata": {},
   "outputs": [],
   "source": [
    "synth = sc.Synth(name=pbExample, args={\"bufnum\": buffer.bufnum})"
   ]
  },
  {
   "cell_type": "markdown",
   "metadata": {},
   "source": [
    "## Restart a synth"
   ]
  },
  {
   "cell_type": "code",
   "execution_count": null,
   "metadata": {},
   "outputs": [],
   "source": [
    "synth = sc.Synth(name=pbExample, args={\"bufnum\": buffer.bufnum})\n",
    "time.sleep(5)\n",
    "synth.restart()"
   ]
  },
  {
   "cell_type": "markdown",
   "metadata": {},
   "source": [
    "## Pause a synth"
   ]
  },
  {
   "cell_type": "code",
   "execution_count": null,
   "metadata": {},
   "outputs": [],
   "source": [
    "synth = sc.Synth(name=pbExample, args={\"bufnum\": buffer.bufnum})\n",
    "time.sleep(0.2)\n",
    "synth.pause()"
   ]
  },
  {
   "cell_type": "markdown",
   "metadata": {},
   "source": [
    "## Run a paused synth"
   ]
  },
  {
   "cell_type": "code",
   "execution_count": null,
   "metadata": {},
   "outputs": [],
   "source": [
<<<<<<< HEAD
    "synth = sc.Synth(name=pbExample, args={\"bufnum\": buffer.bufnum})\n",
    "time.sleep(0.5)\n",
    "synth.pause()\n",
    "time.sleep(1)\n",
    "synth.run()"
=======
    "synthPlaybufs = {}\n",
    "for channel in [1,2,3,4,5,6,7,8,9,10]:\n",
    "    synthPlaybufs[channel] = synthDef.reset().set_context(\n",
    "        \"channel\", channel).create()"
>>>>>>> f8ca2c4c
   ]
  },
  {
   "cell_type": "markdown",
   "metadata": {},
   "source": [
    "## Set a control to a synth"
   ]
  },
  {
   "cell_type": "code",
   "execution_count": null,
   "metadata": {},
   "outputs": [],
   "source": [
    "synth = sc.Synth(name=pbExample, args={\"bufnum\": buffer.bufnum})\n",
    "synth.set(\"loop\", 1)"
   ]
  },
  {
   "cell_type": "markdown",
   "metadata": {},
   "source": [
    "## Destroy a running synth"
   ]
  },
  {
   "cell_type": "code",
   "execution_count": null,
   "metadata": {},
   "outputs": [],
   "source": [
    "synth = sc.Synth(name=pbExample, args={\"bufnum\": buffer.bufnum})\n",
    "time.sleep(0.5)\n",
    "synth.free()"
   ]
  }
 ],
 "metadata": {
  "kernelspec": {
   "display_name": "Python 3",
   "language": "python",
   "name": "python3"
  },
  "language_info": {
   "codemirror_mode": {
    "name": "ipython",
    "version": 3
   },
   "file_extension": ".py",
   "mimetype": "text/x-python",
   "name": "python",
   "nbconvert_exporter": "python",
   "pygments_lexer": "ipython3",
   "version": "3.6.8"
  },
  "toc": {
   "base_numbering": 1,
   "nav_menu": {},
   "number_sections": true,
   "sideBar": true,
   "skip_h1_title": true,
   "title_cell": "Table of Contents",
   "title_sidebar": "Contents",
   "toc_cell": false,
   "toc_position": {},
   "toc_section_display": true,
   "toc_window_display": false
  }
 },
 "nbformat": 4,
 "nbformat_minor": 2
}<|MERGE_RESOLUTION|>--- conflicted
+++ resolved
@@ -64,7 +64,6 @@
    "metadata": {},
    "outputs": [],
    "source": [
-<<<<<<< HEAD
     "simpleSynthDef = sc.SynthDef(name=\"synthDef\", definition=\"\"\"{ |out=0, bufnum=0, rate=1, loop=0, pan=0, amp=0.3 |\n",
     "                    Out.ar(out,\n",
     "                        PlayBuf.ar(2, bufnum, rate*BufRateScale.kr(bufnum), loop: ^loop, \n",
@@ -133,15 +132,6 @@
     "flexibleSynthDef = sc.SynthDef(name=\"flexibleSynth\", definition=\"\"\"Hello {{content}}\"\"\")\n",
     "flexibleSynthDef.set_context(\"content\", \"mars {{content}}\")\n",
     "flexibleSynthDef.set_context(\"content\", \"and jupiter\")"
-=======
-    "synthDef = sc.SynthDef(name=\"synthDef\", definition=\"\"\"\n",
-    "    { |out=0, bufnum=0, rate=1, loop=0, pan=0, amp=0.3 |\n",
-    "        Out.ar(out,\n",
-    "        PlayBuf.ar({{channel}}, bufnum, rate*BufRateScale.kr(bufnum), \n",
-    "            loop: ^loop, \n",
-    "            doneAction: Done.freeSelf)!2\n",
-    "    )}\"\"\")"
->>>>>>> f8ca2c4c
    ]
   },
   {
@@ -157,7 +147,7 @@
    "metadata": {},
    "outputs": [],
    "source": [
-    "multiflexSynthDef = sc.SynthDef(name=\"multiflexibleSynth\", definition=\"\"\"Hello {{var1}} and  {{var2}}\"\"\")\n",
+    "multiflexSynthDef = sc.SynthDef(name=\"multiflexibleSynth\", definition=\"\"\"Hello {{var1}} and {{var2}}\"\"\")\n",
     "multiflexSynthDef.set_contexts({\"var1\" : \"ladies\", \"var2\": \"gentlemen\"})"
    ]
   },
@@ -209,12 +199,7 @@
    "metadata": {},
    "outputs": [],
    "source": [
-<<<<<<< HEAD
     "resetSynthDef.reset()"
-=======
-    "name = synthDef.create(pyvars={\"loop\": 0})\n",
-    "name"
->>>>>>> f8ca2c4c
    ]
   },
   {
@@ -245,11 +230,7 @@
    "metadata": {},
    "outputs": [],
    "source": [
-<<<<<<< HEAD
     "complexSynthDef.create()"
-=======
-    "# synthDef.free(name)"
->>>>>>> f8ca2c4c
    ]
   },
   {
@@ -480,18 +461,11 @@
    "metadata": {},
    "outputs": [],
    "source": [
-<<<<<<< HEAD
     "synth = sc.Synth(name=pbExample, args={\"bufnum\": buffer.bufnum})\n",
     "time.sleep(0.5)\n",
     "synth.pause()\n",
     "time.sleep(1)\n",
     "synth.run()"
-=======
-    "synthPlaybufs = {}\n",
-    "for channel in [1,2,3,4,5,6,7,8,9,10]:\n",
-    "    synthPlaybufs[channel] = synthDef.reset().set_context(\n",
-    "        \"channel\", channel).create()"
->>>>>>> f8ca2c4c
    ]
   },
   {
@@ -546,7 +520,7 @@
    "name": "python",
    "nbconvert_exporter": "python",
    "pygments_lexer": "ipython3",
-   "version": "3.6.8"
+   "version": "3.7.3"
   },
   "toc": {
    "base_numbering": 1,
